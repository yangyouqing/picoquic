/*
* Author: Christian Huitema
* Copyright (c) 2017, Private Octopus, Inc.
* All rights reserved.
*
* Permission to use, copy, modify, and distribute this software for any
* purpose with or without fee is hereby granted, provided that the above
* copyright notice and this permission notice appear in all copies.
*
* THIS SOFTWARE IS PROVIDED BY THE COPYRIGHT HOLDERS AND CONTRIBUTORS "AS IS" AND
* ANY EXPRESS OR IMPLIED WARRANTIES, INCLUDING, BUT NOT LIMITED TO, THE IMPLIED
* WARRANTIES OF MERCHANTABILITY AND FITNESS FOR A PARTICULAR PURPOSE ARE
* DISCLAIMED. IN NO EVENT SHALL Private Octopus, Inc. BE LIABLE FOR ANY
* DIRECT, INDIRECT, INCIDENTAL, SPECIAL, EXEMPLARY, OR CONSEQUENTIAL DAMAGES
* (INCLUDING, BUT NOT LIMITED TO, PROCUREMENT OF SUBSTITUTE GOODS OR SERVICES;
* LOSS OF USE, DATA, OR PROFITS; OR BUSINESS INTERRUPTION) HOWEVER CAUSED AND
* ON ANY THEORY OF LIABILITY, WHETHER IN CONTRACT, STRICT LIABILITY, OR TORT
* (INCLUDING NEGLIGENCE OR OTHERWISE) ARISING IN ANY WAY OUT OF THE USE OF THIS
* SOFTWARE, EVEN IF ADVISED OF THE POSSIBILITY OF SUCH DAMAGE.
*/
#ifdef _WINDOWS
#include "../picoquicfirst/getopt.h"
#endif
#include "../picoquic/picoquic.h"
#include "../picoquic/util.h"
#include "../picoquictest/picoquictest.h"
#include <stdio.h>
#include <string.h>
#include <stdlib.h>

typedef struct st_picoquic_test_def_t {
    char const* test_name;
    int (*test_fn)();
} picoquic_test_def_t;

static const picoquic_test_def_t test_table[] = {
    { "picohash", picohash_test },
    { "cnxcreation", cnxcreation_test },
    { "parseheader", parseheadertest },
    { "pn2pn64", pn2pn64test },
    { "intformat", intformattest },
    { "fnv1a", fnv1atest },
    { "float16", float16test },
    { "varint", varint_test },
    { "skip_frames", skip_frame_test },
    { "StreamZeroFrame", StreamZeroFrameTest },
    { "sack", sacktest },
    { "sendack", sendacktest },
    { "ackrange", ackrange_test },
    { "ack_of_ack", ack_of_ack_test },
    { "sim_link", sim_link_test },
    { "logger", logger_test },
    { "tls_api", tls_api_test },
    { "silence_test", tls_api_silence_test },
    { "tls_api_version_negotiation", tls_api_version_negotiation_test },
    { "first_loss", tls_api_client_first_loss_test },
    { "second_loss", tls_api_client_second_loss_test },
    { "SH_loss", tls_api_server_first_loss_test },
    { "client_losses", tls_api_client_losses_test },
    { "server_losses", tls_api_server_losses_test },
    { "transport_param_stream_id", transport_param_stream_id_test },
    { "transport_param", transport_param_test },
    { "tls_api_sni", tls_api_sni_test },
    { "tls_api_alpn", tls_api_alpn_test },
    { "tls_api_wrong_alpn", tls_api_wrong_alpn_test },
    { "tls_api_oneway_stream", tls_api_oneway_stream_test },
    { "tls_api_q_and_r_stream", tls_api_q_and_r_stream_test },
    { "tls_api_q2_and_r2_stream", tls_api_q2_and_r2_stream_test },
    { "tls_api_server_reset", tls_api_server_reset_test },
    { "tls_api_bad_server_reset", tls_api_bad_server_reset_test },
    { "tls_api_very_long_stream", tls_api_very_long_stream_test },
    { "tls_api_very_long_max", tls_api_very_long_max_test },
    { "tls_api_very_long_with_err", tls_api_very_long_with_err_test },
    { "tls_api_very_long_congestion", tls_api_very_long_congestion_test },
    { "http0dot9", http0dot9_test },
    { "hrr", tls_api_hrr_test },
    { "two_connections", tls_api_two_connections_test },
    { "clear_text_aead", cleartext_aead_test },
    { "multiple_versions", tls_api_multiple_versions_test },
    { "ping_pong", ping_pong_test },
    { "keep_alive", keep_alive_test },
    { "sockets", socket_test },
    { "ticket_store", ticket_store_test },
    { "session_resume", session_resume_test },
    { "zero_rtt", zero_rtt_test },
    { "stop_sending", stop_sending_test },
    { "unidir", unidir_test },
    { "mtu_discovery", mtu_discovery_test },
    { "spurious_retransmit", spurious_retransmit_test },
    { "wrong_keyshare", wrong_keyshare_test },
    { "pn_ctr", pn_ctr_test},
    { "cleartext_pn_enc", cleartext_pn_enc_test},
    { "pn_enc_1rtt", pn_enc_1rtt_test },
    { "tls_zero_share", tls_zero_share_test },
    { "cleartext_aead_vector", cleartext_aead_vector_test },
    { "transport_param_log", transport_param_log_test },
    { "bad_certificate", bad_certificate_test },
    { "set_verify_certificate_callback_test", set_verify_certificate_callback_test },
    { "virtual_time" , virtual_time_test },
    { "different_params", tls_different_params_test },
    { "wrong_tls_version", wrong_tls_version_test },
    { "set_certificate_and_key", set_certificate_and_key_test },
<<<<<<< HEAD
    { "request_client_authentication", request_client_authentication_test },
    { "bad_client_certificate", bad_client_certificate_test }
=======
    { "nat_rebinding", nat_rebinding_test }
>>>>>>> 5b08ab25
};

static size_t const nb_tests = sizeof(test_table) / sizeof(picoquic_test_def_t);

static int do_one_test(size_t i, FILE* F)
{
    int ret = 0;

    if (i >= nb_tests) {
        fprintf(F, "Invalid test number %" PRIst "\n", i);
        ret = -1;
    } else {
        fprintf(F, "Starting test number %" PRIst ", %s\n", i, test_table[i].test_name);

        fflush(F);

        ret = test_table[i].test_fn();
        if (ret == 0) {
            fprintf(F, "    Success.\n");
        } else {
            fprintf(F, "    Fails, error: %d.\n", ret);
        }
    }

    fflush(F);

    return ret;
}

int usage(char const * argv0)
{
    fprintf(stderr, "PicoQUIC test exexution\n");
    fprintf(stderr, "Usage: picoquic_ct [-x <excluded>] [<list of tests]\n");
    fprintf(stderr, "\nUsage: %s [test1 [test2 ..[testN]]]\n\n", argv0);
    fprintf(stderr, "   Or: %s [-x test]*", argv0);
    fprintf(stderr, "Valid test names are: \n");
    for (size_t x = 0; x < nb_tests; x++) {
        fprintf(stderr, "    ");

        for (int j = 0; j < 4 && x < nb_tests; j++, x++) {
            fprintf(stderr, "%s, ", test_table[x].test_name);
        }
        fprintf(stderr, "\n");
    }
    fprintf(stderr, "Options: \n");
    fprintf(stderr, "  -x test        Do not run the specified test.\n");
    fprintf(stderr, "  -h             Print this help message\n");

    return -1;
}

int get_test_number(char const * test_name)
{
    int test_number = -1;

    for (size_t i = 0; i < nb_tests; i++) {
        if (strcmp(test_name, test_table[i].test_name) == 0) {
            test_number = i;
        }
    }

    return test_number;
}

int main(int argc, char** argv)
{
    int ret = 0;
    int nb_test_tried = 0;
    int nb_test_failed = 0;
    int * is_excluded = malloc(sizeof(int)*nb_tests);
    int opt;

    if (is_excluded == NULL)
    {
        fprintf(stderr, "Could not allocate memory.\n");
        ret = -1;
    }
    else
    {
        memset(is_excluded, 0, sizeof(int)*nb_tests);

        while (ret == 0 && (opt = getopt(argc, argv, "x:h")) != -1) {
            switch (opt) {
            case 'x': {
                int test_number = get_test_number(optarg);

                if (test_number < 0) {
                    fprintf(stderr, "Incorrect test name: %s\n", optarg);
                    usage(argv[0]);
                }
                else {
                    is_excluded[test_number] = 1;
                }
                break;
            }
            case 'h':
                usage(argv[0]);
                break;
            }
        }

        if (ret == 0)
        {
            if (optind >= argc) {
                for (size_t i = 0; i < nb_tests; i++) {
                    if (is_excluded[i] == 0) {
                        nb_test_tried++;
                        if (do_one_test(i, stdout) != 0) {
                            nb_test_failed++;
                            ret = -1;
                        }
                    }
                    else {
                        fprintf(stderr, "test number %d (%s) is bypassed.\n", (int)i, test_table[i].test_name);
                    }
                }
            } else {
                for (int arg_num = optind; arg_num < argc; arg_num++) {
                    int test_number = get_test_number(argv[arg_num]);

                    if (test_number < 0) {
                        fprintf(stderr, "Incorrect test name: %s\n", argv[arg_num]);
                        usage(argv[0]);
                    }
                    else {
                        nb_test_tried++;
                        if (do_one_test(test_number, stdout) != 0) {
                            nb_test_failed++;
                            ret = -1;
                        }
                        break;
                    }
                }
            }
        }

        if (nb_test_tried > 1) {
            fprintf(stdout, "Tried %d tests, %d fail%s.\n", nb_test_tried,
                nb_test_failed, (nb_test_failed > 1) ? "" : "s");
        }

        free(is_excluded);
    }
    return (ret);
}<|MERGE_RESOLUTION|>--- conflicted
+++ resolved
@@ -100,12 +100,9 @@
     { "different_params", tls_different_params_test },
     { "wrong_tls_version", wrong_tls_version_test },
     { "set_certificate_and_key", set_certificate_and_key_test },
-<<<<<<< HEAD
     { "request_client_authentication", request_client_authentication_test },
-    { "bad_client_certificate", bad_client_certificate_test }
-=======
+    { "bad_client_certificate", bad_client_certificate_test },
     { "nat_rebinding", nat_rebinding_test }
->>>>>>> 5b08ab25
 };
 
 static size_t const nb_tests = sizeof(test_table) / sizeof(picoquic_test_def_t);
